<project xmlns="http://maven.apache.org/POM/4.0.0" xmlns:xsi="http://www.w3.org/2001/XMLSchema-instance"
  xsi:schemaLocation="http://maven.apache.org/POM/4.0.0 http://maven.apache.org/xsd/maven-4.0.0.xsd">
  <modelVersion>4.0.0</modelVersion>

  <groupId>com.cloudera.tools</groupId>
  <artifactId>cloudstore</artifactId>
  <version>1.0</version>
  <packaging>jar</packaging>

  <name>cloudstore</name>
  <url>https://github.com/steveloughran/cloudstore</url>


  <description>
    Cloud Store operations, targeting Hadoop 3.x but generally designed to
    downgrade to to working with to older versions for testing and diagnostics.

    The code is all in the org.apache.hadoop package as I have a goal of
    including it in hadoop at some point. It just so happens that
    it turns out to be very useful to be able to agile releases, sometimes
    even more than once a day, so that I can track down problems elsewhere.
  </description>

  <properties>
    <project.build.sourceEncoding>UTF-8</project.build.sourceEncoding>
    <file.encoding>UTF-8</file.encoding>
    <javac.version>1.8</javac.version>
    <enforced.java.version>${javac.version}</enforced.java.version>

    <hadoop.version>3.1.4</hadoop.version>

    <test.build.dir>${project.build.directory}/test-dir</test.build.dir>
    <test.build.data>${test.build.dir}</test.build.data>

  </properties>

  <dependencies>
    <dependency>
      <groupId>junit</groupId>
      <artifactId>junit</artifactId>
      <version>4.13.1</version>
      <scope>provided</scope>
    </dependency>

    <dependency>
      <groupId>org.slf4j</groupId>
      <artifactId>slf4j-log4j12</artifactId>
      <version>1.7.25</version>
      <scope>provided</scope>
    </dependency>

    <dependency>
      <groupId>log4j</groupId>
      <artifactId>log4j</artifactId>
      <version>1.2.17</version>
      <scope>provided</scope>
    </dependency>

    <dependency>
      <groupId>org.apache.hadoop</groupId>
      <artifactId>hadoop-client</artifactId>
      <version>${hadoop.version}</version>
      <scope>provided</scope>
    </dependency>

    <dependency>
      <groupId>org.apache.hadoop</groupId>
      <artifactId>hadoop-common</artifactId>
      <version>${hadoop.version}</version>
      <scope>provided</scope>
    </dependency>

    <dependency>
      <groupId>org.apache.hadoop</groupId>
      <artifactId>hadoop-common</artifactId>
      <version>${hadoop.version}</version>
      <type>test-jar</type>
      <scope>provided</scope>
    </dependency>

    <dependency>
      <groupId>org.apache.hadoop</groupId>
      <artifactId>hadoop-aws</artifactId>
      <version>${hadoop.version}</version>
      <scope>provided</scope>
    </dependency>

 <!--   <dependency>
      <groupId>org.apache.hadoop</groupId>
      <artifactId>hadoop-azure-datalake</artifactId>
      <version>${hadoop.version}</version>
      <scope>provided</scope>
    </dependency>
-->
    <dependency>
      <groupId>org.apache.hadoop</groupId>
      <artifactId>hadoop-azure</artifactId>
      <version>${hadoop.version}</version>
      <scope>provided</scope>
    </dependency>

    <dependency>
      <groupId>org.apache.hadoop</groupId>
      <version>${hadoop.version}</version>
      <artifactId>hadoop-mapreduce-client-jobclient</artifactId>
      <scope>provided</scope>
    </dependency>

    <dependency>
      <groupId>org.apache.hadoop</groupId>
      <artifactId>hadoop-mapreduce-client-jobclient</artifactId>
      <version>${hadoop.version}</version>
      <type>test-jar</type>
      <scope>test</scope>
    </dependency>

    <dependency>
      <groupId>org.apache.hadoop</groupId>
      <artifactId>hadoop-mapreduce-client-core</artifactId>
      <version>${hadoop.version}</version>
      <scope>provided</scope>
    </dependency>

<!--

    <dependency>
      <groupId>org.apache.hadoop</groupId>
      <artifactId>hadoop-aws</artifactId>
      <version>${hadoop.version}</version>
      <type>test-jar</type>
      <scope>test</scope>
    </dependency>

    <dependency>
      <groupId>org.apache.hadoop</groupId>
      <artifactId>hadoop-azure</artifactId>
      <version>${hadoop.version}</version>
      <type>test-jar</type>
      <scope>test</scope>
    </dependency>
-->

  </dependencies>


  <profiles>

    <profile>
      <id>branch-3.2</id>
      <activation>
        <property>
          <name>branch-3.2</name>
        </property>
      </activation>
      <properties>
        <hadoop.version>3.2.2-SNAPSHOT</hadoop.version>
      </properties>
    </profile>

    <profile>
      <id>branch-3.1</id>
      <activation>
        <property>
          <name>branch-3.1</name>
        </property>
      </activation>
      <properties>
        <hadoop.version>3.1.3-SNAPSHOT</hadoop.version>
      </properties>
    </profile>

    <profile>
      <id>branch-3.3</id>
      <activation>
        <property>
          <name>branch-3.3</name>
        </property>
      </activation>
      <properties>
        <hadoop.version>3.3.1-SNAPSHOT</hadoop.version>
      </properties>
    </profile>
    <profile>
      <id>branch-3.2</id>
      <activation>
        <property>
          <name>branch-3.3</name>
        </property>
      </activation>
      <properties>
        <hadoop.version>3.3.1T</hadoop.version>
      </properties>
    </profile>

    <profile>
      <id>hadoop-3.0</id>
      <activation>
        <property>
          <name>hadoop-3.0</name>
        </property>
      </activation>
      <properties>
        <hadoop.version>3.0.3</hadoop.version>
      </properties>
    </profile>

    <profile>
      <id>hadoop-2.8</id>
      <activation>
        <property>
          <name>hadoop-2.8</name>
        </property>
      </activation>
      <properties>
        <hadoop.version>2.8.4</hadoop.version>
      </properties>
    </profile>

    <profile>
      <id>hadoop-2.7</id>
      <activation>
        <property>
          <name>hadoop-2.7</name>
        </property>
      </activation>
      <properties>
        <hadoop.version>2.7.3</hadoop.version>
      </properties>
    </profile>

    <profile>
      <id>hadoop-3.1</id>
      <activation>
        <property>
          <name>hadoop-3.1</name>
        </property>
      </activation>
      <properties>
        <hadoop.version>3.1.2</hadoop.version>
      </properties>
    </profile>

    <profile>
      <id>hadoop-3.2</id>
      <activation>
        <property>
          <name>hadoop-3.2</name>
        </property>
      </activation>
      <properties>
        <hadoop.version>3.2.1</hadoop.version>
      </properties>
    </profile>

    <profile>
      <id>hadoop-3.3</id>
      <activation>
        <property>
          <name>hadoop-3.3</name>
        </property>
      </activation>
      <properties>
        <hadoop.version>3.3.0</hadoop.version>
      </properties>
    </profile>

    <profile>
      <id>trunk</id>
      <activation>
        <property>
          <name>trunk</name>
        </property>
      </activation>
      <properties>
        <hadoop.version>3.4.0-SNAPSHOT</hadoop.version>
      </properties>
    </profile>

    <profile>
      <id>cdh5</id>
      <activation>
        <property>
          <name>cdh5</name>
        </property>
      </activation>
      <properties>
        <hadoop.version>2.6.0-cdh5.14.0</hadoop.version>
      </properties>
    </profile>
    <!--
     This is a profile to enable the use of the ASF snapshot and staging repositories
     during a build. It is useful when testing against nightly or RC releases of dependencies.
     It MUST NOT be used when building copies of Spark to use in production of for distribution,
     -->
    <profile>
      <id>snapshots-and-staging</id>
      <properties>
        <!-- override point for ASF staging/snapshot repos -->
        <asf.staging>https://repository.apache.org/content/groups/staging/</asf.staging>
        <asf.snapshots>https://repository.apache.org/content/repositories/snapshots/</asf.snapshots>
      </properties>

<<<<<<< HEAD
    <profile>
      <id>extra</id>
      <activation>
        <property>
          <name>extra</name>
        </property>
      </activation>
      <build>
        <plugins>
          <plugin>
            <groupId>org.codehaus.mojo</groupId>
            <artifactId>build-helper-maven-plugin</artifactId>
            <version>3.0.0</version>
            <executions>
              <execution>
                <phase>generate-sources</phase>
                <goals>
                  <goal>add-source</goal>
                </goals>
                <configuration>
                  <sources>
                    <source>src/main/extra</source>
                  </sources>
                </configuration>
              </execution>
            </executions>
          </plugin>
        </plugins>
      </build>
    </profile>


    <!--
     This is a profile to enable the use of the ASF snapshot and staging repositories
     during a build. It is useful when testing against nightly or RC releases of dependencies.
     It MUST NOT be used when building copies of Spark to use in production of for distribution,
     -->
    <profile>
      <id>snapshots-and-staging</id>
      <properties>
        <!-- override point for ASF staging/snapshot repos -->
        <asf.staging>https://repository.apache.org/content/groups/staging/</asf.staging>
        <asf.snapshots>https://repository.apache.org/content/repositories/snapshots/</asf.snapshots>
      </properties>

=======
>>>>>>> 5dc1eef1
      <pluginRepositories>
        <pluginRepository>
          <id>ASF Staging</id>
          <url>${asf.staging}</url>
        </pluginRepository>
        <pluginRepository>
          <id>ASF Snapshots</id>
          <url>${asf.snapshots}</url>
          <snapshots>
            <enabled>true</enabled>
          </snapshots>
          <releases>
            <enabled>false</enabled>
          </releases>
        </pluginRepository>

      </pluginRepositories>
      <repositories>
        <repository>
          <id>ASF Staging</id>
          <url>${asf.staging}</url>
        </repository>
        <repository>
          <id>ASF Snapshots</id>
          <url>${asf.snapshots}</url>
          <snapshots>
            <enabled>true</enabled>
          </snapshots>
          <releases>
            <enabled>false</enabled>
          </releases>
        </repository>
      </repositories>
    </profile>
<<<<<<< HEAD

=======
>>>>>>> 5dc1eef1
  </profiles>

  <build>
    <pluginManagement>
      <plugins>
        <plugin>
          <groupId>org.apache.maven.plugins</groupId>
          <artifactId>maven-compiler-plugin</artifactId>
          <version>3.1</version>
          <configuration>
            <source>${javac.version}</source>
            <target>${javac.version}</target>
            <useIncrementalCompilation>false</useIncrementalCompilation>
          </configuration>
        </plugin>

        <plugin>
          <groupId>org.apache.maven.plugins</groupId>
          <artifactId>maven-jar-plugin</artifactId>
          <version>3.0.2</version>
          <configuration>
            <archive>
              <manifestFile>src/main/resources/META-INF/MANIFEST.MF</manifestFile>
            </archive>
          </configuration>
        </plugin>

        <plugin>
          <groupId>org.apache.maven.plugins</groupId>
          <artifactId>maven-failsafe-plugin</artifactId>
          <version>3.0.0-M1</version>
          <executions>
            <execution>
              <id>default-integration-test</id>
              <goals>
                <goal>integration-test</goal>
                <goal>verify</goal>
              </goals>
              <configuration>
                <forkCount>1</forkCount>
                <reuseForks>false</reuseForks>
<!--                <argLine>${maven-surefire-plugin.argLine} -DminiClusterDedicatedDirs=true</argLine>-->
                <forkedProcessTimeoutInSeconds>600</forkedProcessTimeoutInSeconds>
<!--
                <systemPropertyVariables>
                </systemPropertyVariables>
-->
                <includes>
                  <include>**/ITest*.java</include>
                </includes>
              </configuration>
            </execution>
          </executions>
        </plugin>

      </plugins>


    </pluginManagement>
  </build>
</project><|MERGE_RESOLUTION|>--- conflicted
+++ resolved
@@ -287,20 +287,7 @@
         <hadoop.version>2.6.0-cdh5.14.0</hadoop.version>
       </properties>
     </profile>
-    <!--
-     This is a profile to enable the use of the ASF snapshot and staging repositories
-     during a build. It is useful when testing against nightly or RC releases of dependencies.
-     It MUST NOT be used when building copies of Spark to use in production of for distribution,
-     -->
-    <profile>
-      <id>snapshots-and-staging</id>
-      <properties>
-        <!-- override point for ASF staging/snapshot repos -->
-        <asf.staging>https://repository.apache.org/content/groups/staging/</asf.staging>
-        <asf.snapshots>https://repository.apache.org/content/repositories/snapshots/</asf.snapshots>
-      </properties>
-
-<<<<<<< HEAD
+
     <profile>
       <id>extra</id>
       <activation>
@@ -331,8 +318,6 @@
         </plugins>
       </build>
     </profile>
-
-
     <!--
      This is a profile to enable the use of the ASF snapshot and staging repositories
      during a build. It is useful when testing against nightly or RC releases of dependencies.
@@ -346,8 +331,6 @@
         <asf.snapshots>https://repository.apache.org/content/repositories/snapshots/</asf.snapshots>
       </properties>
 
-=======
->>>>>>> 5dc1eef1
       <pluginRepositories>
         <pluginRepository>
           <id>ASF Staging</id>
@@ -382,10 +365,6 @@
         </repository>
       </repositories>
     </profile>
-<<<<<<< HEAD
-
-=======
->>>>>>> 5dc1eef1
   </profiles>
 
   <build>
